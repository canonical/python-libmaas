"""Tests for `maas.client._client`."""

from unittest.mock import Mock

from testtools.matchers import (
    IsInstance,
    MatchesAll,
    MatchesStructure,
)

from .. import (
    facade,
    viscera,
)
from ..testing import TestCase


class TestClient(TestCase):
    """Tests for the simplified client.

    Right now these are fairly trivial tests, not testing in depth. Work is in
    progress to create a unit test framework that will allow testing against
    fake MAAS servers that match the "shape" of real MAAS servers. At the
    point that lands these tests should be revised.
    """

    def setUp(self):
        super(TestClient, self).setUp()
        self.session = Mock(name="session", handlers={})
        self.origin = viscera.Origin(self.session)
        self.client = facade.Client(self.origin)

    def test__client_maps_account(self):
        self.assertThat(self.client, MatchesClient(
            account=MatchesFacade(
                create_credentials=self.origin.Account.create_credentials,
                delete_credentials=self.origin.Account.delete_credentials,
            ),
        ))

    def test__client_maps_boot_resources(self):
        self.assertThat(self.client, MatchesClient(
            boot_resources=MatchesFacade(
                create=self.origin.BootResources.create,
                get=self.origin.BootResource.read,
                list=self.origin.BootResources.read,
                start_import=self.origin.BootResources.start_import,
                stop_import=self.origin.BootResources.stop_import,
            ),
        ))

    def test__client_maps_boot_sources(self):
        self.assertThat(self.client, MatchesClient(
            boot_sources=MatchesFacade(
                create=self.origin.BootSources.create,
                get=self.origin.BootSource.read,
                list=self.origin.BootSources.read,
            ),
        ))

    def test__client_maps_devices(self):
        self.assertThat(self.client, MatchesClient(
            devices=MatchesFacade(
                get=self.origin.Device.read,
                list=self.origin.Devices.read,
            ),
        ))

    def test__client_maps_events(self):
        self.assertThat(self.client, MatchesClient(
            events=MatchesFacade(
                query=self.origin.Events.query,
                DEBUG=self.origin.Events.Level.DEBUG,
                INFO=self.origin.Events.Level.INFO,
                WARNING=self.origin.Events.Level.WARNING,
                ERROR=self.origin.Events.Level.ERROR,
                CRITICAL=self.origin.Events.Level.CRITICAL,
            ),
        ))

    def test__client_maps_fabrics(self):
        self.assertThat(self.client, MatchesClient(
            fabrics=MatchesFacade(
                create=self.origin.Fabrics.create,
                get=self.origin.Fabric.read,
                get_default=self.origin.Fabric.get_default,
                list=self.origin.Fabrics.read,
            )
        ))

<<<<<<< HEAD
    def test__client_maps_subnets(self):
        self.assertThat(self.client, MatchesClient(
            subnets=MatchesFacade(
                create=self.origin.Subnets.create,
                get=self.origin.Subnet.read,
                list=self.origin.Subnets.read,
=======
    def test__client_maps_spaces(self):
        self.assertThat(self.client, MatchesClient(
            spaces=MatchesFacade(
                create=self.origin.Spaces.create,
                get=self.origin.Space.read,
                get_default=self.origin.Space.get_default,
                list=self.origin.Spaces.read,
>>>>>>> ac6a1d49
            )
        ))

    def test__client_maps_files(self):
        self.assertThat(self.client, MatchesClient(
            files=MatchesFacade(
                list=self.origin.Files.read,
            ),
        ))

    def test__client_maps_machines(self):
        self.assertThat(self.client, MatchesClient(
            machines=MatchesFacade(
                allocate=self.origin.Machines.allocate,
                get=self.origin.Machine.read,
                list=self.origin.Machines.read,
            ),
        ))

    def test__client_maps_rack_controllers(self):
        self.assertThat(self.client, MatchesClient(
            rack_controllers=MatchesFacade(
                get=self.origin.RackController.read,
                list=self.origin.RackControllers.read,
            ),
        ))

    def test__client_maps_region_controllers(self):
        self.assertThat(self.client, MatchesClient(
            region_controllers=MatchesFacade(
                get=self.origin.RegionController.read,
                list=self.origin.RegionControllers.read,
            ),
        ))

    def test__client_maps_ssh_keys(self):
        self.assertThat(self.client, MatchesClient(
            ssh_keys=MatchesFacade(
                create=self.origin.SSHKeys.create,
                get=self.origin.SSHKey.read,
                list=self.origin.SSHKeys.read,
            )
        ))

    def test__client_maps_tags(self):
        self.assertThat(self.client, MatchesClient(
            tags=MatchesFacade(
                create=self.origin.Tags.create,
                list=self.origin.Tags.read,
            ),
        ))

    def test__client_maps_users(self):
        self.assertThat(self.client, MatchesClient(
            users=MatchesFacade(
                create=self.origin.Users.create,
                list=self.origin.Users.read,
                whoami=self.origin.Users.whoami,
            ),
        ))

    def test__client_maps_version(self):
        self.assertThat(self.client, MatchesClient(
            version=MatchesFacade(
                get=self.origin.Version.read,
            ),
        ))

    def test__client_maps_zones(self):
        self.assertThat(self.client, MatchesClient(
            zones=MatchesFacade(
                create=self.origin.Zones.create,
                get=self.origin.Zone.read,
                list=self.origin.Zones.read,
            ),
        ))


def MatchesClient(**facades):
    """Matches a `facade.Client` with the given facades."""
    return MatchesAll(
        IsInstance(facade.Client),
        MatchesStructure(**facades),
        first_only=True,
    )


def MatchesFacade(**methods):
    """Matches a `facade.Facade` with the given methods."""
    return MatchesAll(
        IsInstance(facade.Facade),
        MatchesStructure.byEquality(**methods),
        first_only=True,
    )<|MERGE_RESOLUTION|>--- conflicted
+++ resolved
@@ -88,14 +88,15 @@
             )
         ))
 
-<<<<<<< HEAD
     def test__client_maps_subnets(self):
         self.assertThat(self.client, MatchesClient(
             subnets=MatchesFacade(
                 create=self.origin.Subnets.create,
                 get=self.origin.Subnet.read,
                 list=self.origin.Subnets.read,
-=======
+            )
+        ))
+
     def test__client_maps_spaces(self):
         self.assertThat(self.client, MatchesClient(
             spaces=MatchesFacade(
@@ -103,7 +104,6 @@
                 get=self.origin.Space.read,
                 get_default=self.origin.Space.get_default,
                 list=self.origin.Spaces.read,
->>>>>>> ac6a1d49
             )
         ))
 
