"""Tests for `maas.client.viscera.zones`."""

import random

from testtools.matchers import (
    Equals,
    IsInstance,
    MatchesStructure,
)

from .. import zones

from ..testing import bind
from ...testing import (
    make_string_without_spaces,
    TestCase,
)


def make_origin():
    """
    Create a new origin with Zone and Zones. The former
    refers to the latter via the origin, hence why it must be bound.
    """
    return bind(zones.Zones, zones.Zone)


class TestZones(TestCase):

<<<<<<< HEAD
    def test__zones_create(self):
        origin = make_origin()
        zone_id = random.randint(0, 100)
        name = make_string_without_spaces()
        description = make_string_without_spaces()
        origin.Zones._handler.create.return_value = {
            "id": zone_id,
            "name": name,
            "description": description,
        }
        zone = origin.Zones.create(
            name=name,
            description=description,
        )
        origin.Zones._handler.create.assert_called_once_with(
            name=name,
            description=description,
=======
    def _assert_create_zone(self, **kwargs):
        Zones = make_origin().Zones
        zone = {"id": random.randint(0, 100)}
        zone.update(kwargs)
        Zones._handler.create.return_value = zone
        Zones.create(**kwargs)
        Zones._handler.create.assert_called_once_with(**kwargs)

    def test__zones_create(self):
        self._assert_create_zone(
            name=make_string_without_spaces(),
            description=make_string_without_spaces(),
>>>>>>> 29ed9627
        )
        self.assertThat(zone, IsInstance(origin.Zone))
        self.assertThat(zone, MatchesStructure.byEquality(
            id=zone_id, name=name, description=description
        ))

    def test__zones_create_without_description(self):
        origin = make_origin()
        zone_id = random.randint(0, 100)
        name = make_string_without_spaces()
        description = ""
        origin.Zones._handler.create.return_value = {
            "id": zone_id,
            "name": name,
            "description": description,
        }
        zone = origin.Zones.create(name=name)
        origin.Zones._handler.create.assert_called_once_with(name=name)
        self.assertThat(zone, IsInstance(origin.Zone))
        self.assertThat(zone, MatchesStructure.byEquality(
            id=zone_id, name=name, description=description
        ))

    def test__zones_create_no_description(self):
        self._assert_create_zone(name=make_string_without_spaces())

    def test__zones_read(self):
        """Zones.read() returns a list of Zones."""
        Zones = make_origin().Zones
        zones = [
            {
                "id": random.randint(0, 100),
                "name": make_string_without_spaces(),
                "description": make_string_without_spaces(),
            }
            for _ in range(3)
        ]
        Zones._handler.read.return_value = zones
        zones = Zones.read()
        self.assertThat(len(zones), Equals(3))


class TestZone(TestCase):

    def test__zone_read(self):
        Zone = make_origin().Zone
        zone = {
            "id": random.randint(0, 100),
            "name": make_string_without_spaces(),
            "description": make_string_without_spaces(),
        }
        Zone._handler.read.return_value = zone
        self.assertThat(Zone.read(name=zone["name"]), Equals(Zone(zone)))
        Zone._handler.read.assert_called_once_with(name=zone["name"])

    def test__zone_delete(self):
        Zone = make_origin().Zone
        zone_name = make_string_without_spaces()
        zone = Zone({
            "id": random.randint(0, 100),
            "name": zone_name,
            "description": make_string_without_spaces(),
        })
        zone.delete()
        Zone._handler.delete.assert_called_once_with(name=zone_name)<|MERGE_RESOLUTION|>--- conflicted
+++ resolved
@@ -27,7 +27,6 @@
 
 class TestZones(TestCase):
 
-<<<<<<< HEAD
     def test__zones_create(self):
         origin = make_origin()
         zone_id = random.randint(0, 100)
@@ -45,20 +44,6 @@
         origin.Zones._handler.create.assert_called_once_with(
             name=name,
             description=description,
-=======
-    def _assert_create_zone(self, **kwargs):
-        Zones = make_origin().Zones
-        zone = {"id": random.randint(0, 100)}
-        zone.update(kwargs)
-        Zones._handler.create.return_value = zone
-        Zones.create(**kwargs)
-        Zones._handler.create.assert_called_once_with(**kwargs)
-
-    def test__zones_create(self):
-        self._assert_create_zone(
-            name=make_string_without_spaces(),
-            description=make_string_without_spaces(),
->>>>>>> 29ed9627
         )
         self.assertThat(zone, IsInstance(origin.Zone))
         self.assertThat(zone, MatchesStructure.byEquality(
@@ -81,9 +66,6 @@
         self.assertThat(zone, MatchesStructure.byEquality(
             id=zone_id, name=name, description=description
         ))
-
-    def test__zones_create_no_description(self):
-        self._assert_create_zone(name=make_string_without_spaces())
 
     def test__zones_read(self):
         """Zones.read() returns a list of Zones."""
