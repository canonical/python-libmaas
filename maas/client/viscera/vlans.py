--- conflicted
+++ resolved
@@ -19,10 +19,7 @@
 )
 from .controllers import RackController
 from .fabrics import Fabric
-<<<<<<< HEAD
 from .spaces import Space
-=======
->>>>>>> fa9c4d9d
 
 
 class VlanType(ObjectType):
@@ -63,11 +60,7 @@
         "name", check_optional(str), check_optional(str))
     mtu = ObjectField.Checked(
         "mtu", check(int), check(int))
-<<<<<<< HEAD
-    space = ObjectFieldRelated(
-        "space", "Space", pk=0)
-=======
->>>>>>> fa9c4d9d
+    space = ObjectFieldRelated("space", "Space")
 
     relay_vlan = ObjectFieldRelated("relay_vlan", "Vlan")
     dhcp_on = ObjectField.Checked(
@@ -77,8 +70,6 @@
 
     external_dhcp = ObjectField.Checked(
         "external_dhcp", check_optional(str), readonly=True)
-
-    # space
 
     def __repr__(self):
         return super(Vlan, self).__repr__(
@@ -121,12 +112,8 @@
             name: str=None, description: str=None, mtu: int=None,
             relay_vlan: Union[Vlan, int]=None, dhcp_on: bool=False,
             primary_rack: Union[RackController, str]=None,
-<<<<<<< HEAD
             secondary_rack: Union[RackController, str]=None,
             space: Union[Space, int]=None):
-=======
-            secondary_rack: Union[RackController, str]=None):
->>>>>>> fa9c4d9d
         """
         Create a `Vlan` in MAAS.
 
@@ -198,7 +185,6 @@
                 raise TypeError(
                     "secondary_rack must be RackController or str, not %s" % (
                         type(secondary_rack).__class__))
-<<<<<<< HEAD
         if space is not None:
             if isinstance(space, int):
                 params['space'] = space
@@ -208,8 +194,7 @@
                 raise TypeError(
                     "space must be Space or int, not %s" % (
                         type(space).__class__))
-=======
->>>>>>> fa9c4d9d
+
         return cls._object(await cls._handler.create(**params))
 
 
