"""Objects for vlans."""

__all__ = [
    "Vlan",
    "Vlans",
]

from operator import attrgetter
from typing import Union

from . import (
    check,
    check_optional,
    Object,
    ObjectField,
    ObjectFieldRelated,
    ObjectSet,
    ObjectType,
)
from .controllers import RackController
from .fabrics import Fabric


class VlanType(ObjectType):
    """Metaclass for `Vlan`."""

    async def read(cls, fabric: Union[Fabric, int], vid: int):
        """Get `Vlan` by `vid`.

        :param fabric: Fabric to get the VLAN from.
        :type fabric: `Fabric` or `int`
        :param vid: VID of VLAN.
        :type vid: `int`
        """
        if isinstance(fabric, int):
            fabric_id = fabric
        elif isinstance(fabric, Fabric):
            fabric_id = fabric.id
        else:
            raise TypeError(
                "fabric must be a Fabric or int, not %s"
                % type(fabric).__name__)
        data = await cls._handler.read(fabric_id=fabric_id, vid=vid)
        return cls(data, {"fabric_id": fabric_id})


class Vlan(Object, metaclass=VlanType):
    """A VLAN in a fabric."""

    id = ObjectField.Checked(
        "id", check(int), readonly=True)

    fabric = ObjectFieldRelated(
        "fabric_id", "Fabric", readonly=True, pk=0)
    vid = ObjectField.Checked(
        "vid", check(int), check(int), pk=1)

    name = ObjectField.Checked(
        "name", check_optional(str), check_optional(str))
    mtu = ObjectField.Checked(
        "mtu", check(int), check(int))
<<<<<<< HEAD
=======
    space = ObjectFieldRelated(
        "space", "Space")
>>>>>>> ac6a1d49

    relay_vlan = ObjectFieldRelated("relay_vlan", "Vlan")
    dhcp_on = ObjectField.Checked(
        "dhcp_on", check(bool), check(bool))
    primary_rack = ObjectFieldRelated("primary_rack", "RackController")
    secondary_rack = ObjectFieldRelated("secondary_rack", "RackController")

    external_dhcp = ObjectField.Checked(
        "external_dhcp", check_optional(str), readonly=True)

    # space

    def __repr__(self):
        return super(Vlan, self).__repr__(
            fields={"name", "vid"})

    async def delete(self):
        """Delete this VLAN."""
        # Since the VID can be changed for the VLAN, we always use the vid
        # from the original data. That way if the user changes the vid the
        # delete still works, until the VLAN has been saved.
        await self._handler.delete(
            fabric_id=self.fabric.id, vid=self._orig_data['vid'])


class VlansType(ObjectType):
    """Metaclass for `Vlans`."""

    async def read(cls, fabric: Union[Fabric, int]):
        """Get list of `Vlan`'s for `fabric`.

        :param fabric: Fabric to get all VLAN's for.
        :type fabric: `Fabric` or `int`
        """
        if isinstance(fabric, int):
            fabric_id = fabric
        elif isinstance(fabric, Fabric):
            fabric_id = fabric.id
        else:
            raise TypeError(
                "fabric must be a Fabric or int, not %s"
                % type(fabric).__name__)
        data = await cls._handler.read(fabric_id=fabric_id)
        return cls(
            cls._object(
                item, local_data={"fabric_id": fabric_id})
            for item in data)

    async def create(
            cls, fabric: Union[Fabric, int], vid: int, *,
            name: str=None, description: str=None, mtu: int=None,
            relay_vlan: Union[Vlan, int]=None, dhcp_on: bool=False,
            primary_rack: Union[RackController, str]=None,
            secondary_rack: Union[RackController, str]=None):
        """
        Create a `Vlan` in MAAS.

        :param fabric: Fabric to create the VLAN on.
        :type fabric: `Fabric` or `int`
        :param vid: VID for the VLAN.
        :type vid: `int`
        :param name: The name of the VLAN (optional).
        :type name: `str`
        :param description: A description of the VLAN (optional).
        :type description: `str`
        :param mtu: The MTU for VLAN (optional, default of 1500 will be used).
        :type mtu: `int`
        :param relay_vlan: VLAN to relay this VLAN through.
        :type relay_vlan: `Vlan` or `int`
        :param dhcp_on: True turns the DHCP on, false keeps the DHCP off. True
            requires that `primary_rack` is also set.
        :type dhcp_on: `bool`
        :param primary_rack: Primary rack controller to run the DCHP
            service on.
        :type primary_rack: `RackController` or `int`
        :parma secondary_rack: Secondary rack controller to run the DHCP
            service on. This will enable HA operation of the DHCP service.
        :type secondary_rack: `RackController` or `int`
        :returns: The created VLAN.
        :rtype: `Vlan`
        """
        params = {}
        if isinstance(fabric, int):
            params['fabric_id'] = fabric
        elif isinstance(fabric, Fabric):
            params['fabric_id'] = fabric.id
        else:
            raise TypeError(
                "fabric must be Fabric or int, not %s" % (
                    type(fabric).__class__))
        params['vid'] = vid
        if name is not None:
            params['name'] = name
        if description is not None:
            params['description'] = description
        if mtu is not None:
            params['mtu'] = mtu
        if relay_vlan is not None:
            if isinstance(relay_vlan, int):
                params['relay_vlan'] = relay_vlan
            elif isinstance(relay_vlan, Vlan):
                params['relay_vlan'] = relay_vlan.id
            else:
                raise TypeError(
                    "relay_vlan must be Vlan or int, not %s" % (
                        type(relay_vlan).__class__))
        params['dhcp_on'] = dhcp_on
        if primary_rack is not None:
            if isinstance(primary_rack, str):
                params['primary_rack'] = primary_rack
            elif isinstance(primary_rack, RackController):
                params['primary_rack'] = primary_rack.system_id
            else:
                raise TypeError(
                    "primary_rack must be RackController or str, not %s" % (
                        type(primary_rack).__class__))
        if secondary_rack is not None:
            if isinstance(secondary_rack, str):
                params['secondary_rack'] = secondary_rack
            elif isinstance(secondary_rack, RackController):
                params['secondary_rack'] = secondary_rack.system_id
            else:
                raise TypeError(
                    "secondary_rack must be RackController or str, not %s" % (
                        type(secondary_rack).__class__))
        return cls._object(await cls._handler.create(**params))


class Vlans(ObjectSet, metaclass=VlansType):
    """The set of VLAN's on a fabric."""

    def get_default(self):
        """Return the default VLAN from the set."""
        length = len(self)
        if length == 0:
            return None
        elif length == 1:
            return self[0]
        else:
            return sorted(self, key=attrgetter('id'))[0]<|MERGE_RESOLUTION|>--- conflicted
+++ resolved
@@ -59,11 +59,8 @@
         "name", check_optional(str), check_optional(str))
     mtu = ObjectField.Checked(
         "mtu", check(int), check(int))
-<<<<<<< HEAD
-=======
     space = ObjectFieldRelated(
         "space", "Space")
->>>>>>> ac6a1d49
 
     relay_vlan = ObjectFieldRelated("relay_vlan", "Vlan")
     dhcp_on = ObjectField.Checked(
