"""Client facade."""

import enum
from functools import update_wrapper


class Facade:
    """Present a simplified API for interacting with MAAS.

    The viscera API separates set-based interactions from those on individual
    objects — e.g. Machines and Machine — which mirrors the way MAAS's API is
    actually constructed, helps to avoid namespace clashes, and makes testing
    cleaner.

    However, we want to present a simplified commingled namespace to users of
    MAAS's *client* API. For example, all entry points related to machines
    should be available as ``client.machines``. This facade class allows us to
    present that commingled namespace without coding it as such.
    """

    def __init__(self, client, name, methods):
        super(Facade, self).__init__()
        self._client = client
        self._name = name
        self._populate(methods)

    def _populate(self, methods):
        for name, func in methods.items():
            setattr(self, name, func)

    def __repr__(self):
        return "<%s>" % self._name


class FacadeDescriptor:
    """Lazily create a facade on first use.

    It will be stored in the instance dictionary using the given name. This
    should match the name by which the descriptor is bound into the instance
    class's namespace: as this is a non-data descriptor [1] this will yield
    create-on-first-use behaviour.

    The factory function should accept a single argument, an `Origin`, and
    return a dict mapping method names to methods of objects obtained from the
    origin.

    [1] https://docs.python.org/3.5/howto/descriptor.html#descriptor-protocol
    """

    def __init__(self, name, factory):
        super(FacadeDescriptor, self).__init__()
        self.name, self.factory = name, factory

    def __get__(self, obj, typ=None):
        methods = self.factory(obj._origin)
        facade = Facade(obj, self.name, methods)
        obj.__dict__[self.name] = facade
        return facade


def facade(factory):
    """Declare a method as a facade factory."""
    wrapper = FacadeDescriptor(factory.__name__, factory)
    return update_wrapper(wrapper, factory)


class Client:
    """A simplified API for interacting with MAAS."""

    def __init__(self, origin):
        super(Client, self).__init__()
        self._origin = origin

    @facade
    def account(origin):
        return {
            "create_credentials": origin.Account.create_credentials,
            "delete_credentials": origin.Account.delete_credentials,
        }

    @facade
    def boot_resources(origin):
        return {
            "create": origin.BootResources.create,
            "get": origin.BootResource.read,
            "list": origin.BootResources.read,
            "start_import": origin.BootResources.start_import,
            "stop_import": origin.BootResources.stop_import,
        }

    @facade
    def boot_sources(origin):
        return {
            "create": origin.BootSources.create,
            "get": origin.BootSource.read,
            "list": origin.BootSources.read,
        }

    @facade
    def devices(origin):
        return {
            "get": origin.Device.read,
            "list": origin.Devices.read,
        }

    @facade
    def events(origin):
        namespace = {
            "query": origin.Events.query,
        }
        namespace.update({
            level.name: level
            for level in origin.Events.Level
        })
        return namespace

    @facade
    def fabrics(origin):
        return {
            "create": origin.Fabrics.create,
            "get": origin.Fabric.read,
            "get_default": origin.Fabric.get_default,
            "list": origin.Fabrics.read,
        }

    @facade
<<<<<<< HEAD
    def subnets(origin):
        return {
            "create": origin.Subnets.create,
            "get": origin.Subnet.read,
            "list": origin.Subnets.read,
=======
    def spaces(origin):
        return {
            "create": origin.Spaces.create,
            "get": origin.Space.read,
            "get_default": origin.Space.get_default,
            "list": origin.Spaces.read,
>>>>>>> ac6a1d49
        }

    @facade
    def files(origin):
        return {
            "list": origin.Files.read,
        }

    @facade
    def maas(origin):
        attrs = (
            (name, getattr(origin.MAAS, name))
            for name in dir(origin.MAAS)
            if not name.startswith("_")
        )
        return {
            name: attr for name, attr in attrs if
            isinstance(attr, enum.EnumMeta) or
            name.startswith(("get_", "set_"))
        }

    @facade
    def machines(origin):
        return {
            "allocate": origin.Machines.allocate,
            "get": origin.Machine.read,
            "list": origin.Machines.read,
            "get_power_parameters_for":
                origin.Machines.get_power_parameters_for,
        }

    @facade
    def rack_controllers(origin):
        return {
            "get": origin.RackController.read,
            "list": origin.RackControllers.read,
        }

    @facade
    def region_controllers(origin):
        return {
            "get": origin.RegionController.read,
            "list": origin.RegionControllers.read,
        }

    @facade
    def ssh_keys(origin):
        return {
            "create": origin.SSHKeys.create,
            "get": origin.SSHKey.read,
            "list": origin.SSHKeys.read,
        }

    @facade
    def tags(origin):
        return {
            "create": origin.Tags.create,
            "list": origin.Tags.read,
        }

    @facade
    def users(origin):
        return {
            "create": origin.Users.create,
            "list": origin.Users.read,
            "whoami": origin.Users.whoami,
        }

    @facade
    def version(origin):
        return {
            "get": origin.Version.read,
        }

    @facade
    def zones(origin):
        return {
            "create": origin.Zones.create,
            "get": origin.Zone.read,
            "list": origin.Zones.read,
        }<|MERGE_RESOLUTION|>--- conflicted
+++ resolved
@@ -124,20 +124,20 @@
         }
 
     @facade
-<<<<<<< HEAD
     def subnets(origin):
         return {
             "create": origin.Subnets.create,
             "get": origin.Subnet.read,
             "list": origin.Subnets.read,
-=======
+        }
+
+    @facade
     def spaces(origin):
         return {
             "create": origin.Spaces.create,
             "get": origin.Space.read,
             "get_default": origin.Space.get_default,
             "list": origin.Spaces.read,
->>>>>>> ac6a1d49
         }
 
     @facade
